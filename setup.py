from setuptools import find_packages, setup

with open("README.md", "r", encoding="utf-8") as fh:
    long_description = fh.read()

setup(
    name="meta_metrics",
    version="0.1.0",
    author="Genta Indra Winata",
    author_email="gentaindrawinata@gmail.com",
    description="",
    long_description=long_description,
    long_description_content_type="text/markdown",
    license="Apache 2.0 License",
    url="https://github.com/gentaiscool/meta-metrics",
    packages=find_packages(exclude=["*.tests", "*.tests.*", "tests.*", "tests"]),
    project_urls={
        "Bug Tracker": "https://github.com/gentaiscool/meta-metrics/issues",
    },
    classifiers=[
        "Programming Language :: Python :: 3",
        "License :: OSI Approved :: Apache 2.0 License",
        "Operating System :: OS Independent",
    ],
    install_requires=[
        "bayesian-optimization",
        "evaluate==0.4.0",
        "scipy",
        "transformers==4.42.3",
        "sentencepiece",
        "sacrebleu==2.4.2",
        "unbabel-comet==2.2.2",
        "pandas",
        "numpy",
        "tensorflow",
        "torch",
        "torchvision",
        "tf-slim>=1.1",
        "bert_score",
<<<<<<< HEAD
        'regex',
        'six'
=======
        "gdown"
>>>>>>> ce7dc0ae
    ],
    python_requires=">=3.10",
)<|MERGE_RESOLUTION|>--- conflicted
+++ resolved
@@ -37,12 +37,9 @@
         "torchvision",
         "tf-slim>=1.1",
         "bert_score",
-<<<<<<< HEAD
         'regex',
-        'six'
-=======
+        'six',
         "gdown"
->>>>>>> ce7dc0ae
     ],
     python_requires=">=3.10",
 )