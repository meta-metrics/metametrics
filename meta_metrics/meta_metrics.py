from bayes_opt import BayesianOptimization
from scipy import stats
from typing import List, Tuple
import numpy as np
import torch
import json
import os

from meta_metrics.metrics import BLEUMetric
from meta_metrics.metrics import BARTScoreMetric
from meta_metrics.metrics import BERTScoreMetric
from meta_metrics.metrics import BLEURT20Metric
from meta_metrics.metrics import chrFMetric
from meta_metrics.metrics import COMETMetric
from meta_metrics.metrics import DataStatsMetric
from meta_metrics.metrics import MetricXMetric
from meta_metrics.metrics import METEORMetric
from meta_metrics.metrics import ROUGEMetric
from meta_metrics.metrics import ROUGEWEMetric
from meta_metrics.metrics import SummaQAMetric
from meta_metrics.metrics import YiSiMetric
from meta_metrics.metrics import GEMBA_MQM

from meta_metrics.metrics import ClipScoreMetric

class MetaMetrics:
    """
        Args:
            metrics_configs (List[Tuple[str, dict]]): a list of tuple of metric with the metric name and arguments.
            weights (List[float]): a list of float weight assigned to each metric
            cache_mode: bool
    """
    def __init__(self, metrics_configs:List[Tuple[str, dict]], weights:List[float] = None, normalize:bool=False, cache_mode:bool=False):
        self.metrics_configs = metrics_configs
        self.metrics = []
        self.weights = weights
        self.normalize = normalize
        self.cache_mode = cache_mode

        if self.cache_mode:
            for i in range(len(self.metrics_configs)):
                metric_config = self.metrics_configs[i]
                metric_name = metric_config[0]
                metric_args = metric_config[1]
                print(f"[cache mode] initialize metric: {metric_name}")
                metric = self.get_metric(metric_name, metric_args)
                self.metrics.append(metric)
        
        if self.normalize:
            print(f"[normalize metric]")
            self.normalization_config = {
                # min, max, invert, clip
                "bertscore": (-1.0, 1.0, False, False),
                "yisi": (0.0, 1.0, False, False),
                "bleurt": (0.0, 1.0, False, True),
                "metricx": (0.0, 25.0, True, True),
                "comet": (0.0, 1.0, False, True),
                "xcomet-xl": (0.0, 1.0, False, True),
                "xcomet-xxl": (0.0, 1.0, False, True),
                "cometkiwi": (0.0, 1.0, False, True),
                "cometkiwi-xl": (0.0, 1.0, False, True),
                "cometkiwi-xxl": (0.0, 1.0, False, True),
                "gemba_mqm": (-25.0, 0.0, False, False),
                "bleu": (0.0, 1.0, False, False),
                "chrf": (0.0, 100.0, False, False),
<<<<<<< HEAD
                "clipscore": (0, 100.0, False, False)
=======
                "meteor": (0.0, 1.0, False, False),
                "rouge": (0.0, 1.0, False, False),
                "rougewe": (0.0, 1.0, False, False),
                "summaqa": (0.0, 1.0, False, False),
                "bartscore": (0.0, 1.0, False, False),
                # "datastats": (0.0, 1.0, False, False), # TODO not sure, hence commented out
>>>>>>> 38497c78
            }
            self.EPSILON = 1e-5

    def get_metric(self, metric_name, metric_args):
        print(f"get metric: {metric_name}")
        metric = None
        if metric_name == "bleu":
            metric = BLEUMetric(**metric_args)
        elif metric_name == "bartscore":
            metric = BARTScoreMetric(**metric_args)
        elif metric_name == "bertscore":
            metric = BERTScoreMetric(**metric_args)
        elif metric_name == "bleurt":
            metric = BLEURT20Metric(**metric_args)
        elif metric_name == "chrf":
            metric = chrFMetric(**metric_args)
        elif metric_name == "comet":
            metric = COMETMetric(comet_model="Unbabel/wmt22-comet-da", **metric_args)
        elif metric_name == "xcomet-xxl":
            metric = COMETMetric(comet_model="Unbabel/XCOMET-XXL", **metric_args)
        elif metric_name == "xcomet-xl":
            metric = COMETMetric(comet_model="Unbabel/XCOMET-XL", **metric_args)
        elif metric_name == "cometkiwi":
            metric = COMETMetric(comet_model="Unbabel/wmt22-cometkiwi-da", **metric_args)
        elif metric_name == "cometkiwi-xl":
            metric = COMETMetric(comet_model="Unbabel/wmt23-cometkiwi-da-xl", **metric_args)
        elif metric_name == "cometkiwi-xxl":
            metric = COMETMetric(comet_model="Unbabel/wmt23-cometkiwi-da-xxl", **metric_args)
        elif metric_name == "datastats":
            metric = DataStatsMetric(**metric_args)
        elif metric_name == "metricx":
            metric = MetricXMetric(**metric_args)
        elif metric_name == "meteor":
            metric = METEORMetric(**metric_args)
        elif metric_name == "rouge":
            metric = ROUGEMetric(**metric_args)
        elif metric_name == "rougewe":
            metric = ROUGEWEMetric(**metric_args)
        elif metric_name == "summaqa":
            metric = SummaQAMetric(**metric_args)
        elif metric_name == "yisi":
            metric = YiSiMetric(**metric_args)
        elif metric_name =="gemba_mqm":
            metric = GEMBA_MQM(**metric_args)
        elif metric_name == "clipscore":
            metric = ClipScoreMetric(**metric_args)
        return metric

    def score(self, image_sources:List[torch.Tensor], text_predictions:List[str], text_references:List[str], text_sources: List[str] = None) -> List[float]:
        overall_metric_score = None
        for i in range(len(self.metrics_configs)):
            metric_config = self.metrics_configs[i]
            metric_name = metric_config[0]
            metric_args = metric_config[1]

            if self.cache_mode:
                print(f"[cache mode] get metric: {metric_name}")
                metric = self.metrics[i]
            else:
                print(f"initialize metric: {metric_name}")
                metric = self.get_metric(metric_name, metric_args)
                
            metric_score = np.array(metric.score(image_sources, text_predictions, text_references, text_sources))

            if self.normalize:
                _min, _max, _invert, _clip = self.normalization_config[metric_name]
                if _clip:
                    metric_score = np.clip(metric_score, _min, _max)
                
                if (_min - self.EPSILON <= metric_score).any() and (metric_score <= _max + self.EPSILON).any():
                    metric_score = np.clip(metric_score, _min, _max)
                
                metric_score = (metric_score - _min) / (_max - _min)
                if _invert:
                    metric_score = 1 - metric_score

            del metric # for efficiency

            if i == 0:
                overall_metric_score = metric_score * self.weights[i]
            else:
                overall_metric_score += metric_score * self.weights[i]
        return overall_metric_score

    def score(self, predictions:List[str], references:List[str], sources: List[str] = None) -> List[float]:
        overall_metric_score = None
        for i in range(len(self.metrics_configs)):
            metric_config = self.metrics_configs[i]
            metric_name = metric_config[0]
            metric_args = metric_config[1]

            if self.cache_mode:
                print(f"[cache mode] get metric: {metric_name}")
                metric = self.metrics[i]
            else:
                print(f"initialize metric: {metric_name}")
                metric = self.get_metric(metric_name, metric_args)
                
            metric_score = np.array(metric.score(predictions, references, sources))

            if self.normalize:
                _min, _max, _invert, _clip = self.normalization_config[metric_name]
                if _clip:
                    metric_score = np.clip(metric_score, _min, _max)
                
                if (_min - self.EPSILON <= metric_score).any() and (metric_score <= _max + self.EPSILON).any():
                    metric_score = np.clip(metric_score, _min, _max)
                
                metric_score = (metric_score - _min) / (_max - _min)
                if _invert:
                    metric_score = 1 - metric_score

            del metric # for efficiency

            if i == 0:
                overall_metric_score = metric_score * self.weights[i]
            else:
                overall_metric_score += metric_score * self.weights[i]
        return overall_metric_score


    def calibrate(self, method_name, sources, predictions, references, human_scores, optimizer_args, corr_metric="kendall", cache_key = None):
        cache = {}
        cache_file_path = 'meta-metrics_cache.json'
        if cache_key is not None:
            if not os.path.isfile(cache_file_path):
                with open(cache_file_path, 'w+') as f:
                    json.dump(cache, f)
            with open(cache_file_path, 'r') as f:
                cache_file = json.load(f)
                cache = cache_file
        
        if method_name == "GP":
            def black_box_function(**kwargs):
                metric_score = 0
                for i, (src, pred, ref, score) in enumerate(zip(sources, predictions, references, human_scores)):
                    key_name = cache_key[i][0]
                    for k in range(len(self.metrics_configs)):
                        metric_name = self.metrics_configs[k][0]
                        if str((key_name, metric_name)) not in cache:
                            metric_score = np.array(self.metrics[k].score(pred, ref, src))
                            cache[str((key_name, metric_name))] = metric_score.tolist()
                            if cache_key is not None:
                                cache_file = cache
                                with open(cache_file_path, 'w') as f:
                                    json.dump(cache_file, f)
                                print(str((key_name, metric_name)))
                    metric_res = 0
                    for k in range(len(self.metrics_configs)):
                        metric_name = self.metrics_configs[k][0]
                        metric_res += kwargs[metric_name] * np.array(cache[str((key_name, metric_name))])
                    if corr_metric == "kendall":
                        kendall = stats.kendalltau(metric_res, score)
                        # print(kendall.statistic)
                        metric_score += kendall.statistic
                    else:
                        pass
                print(metric_score.mean())
                return metric_score

            # Bounded region of parameter space
            pbounds = {}
            for i in range(len(self.metrics)):
                pbounds[f"{self.metrics_configs[i][0]}"] = (0,1)

            optimizer = BayesianOptimization(
                f=black_box_function,
                pbounds=pbounds,
                random_state=1,
            )
            optimizer.maximize(
                init_points=optimizer_args["init_points"],
                n_iter=optimizer_args["n_iter"],
            )
            self.weights = []
            for i in range(len(self.metrics_configs)):
                metric_name = self.metrics_configs[i][0]
                self.weights.append(optimizer.max["params"][metric_name])
            print("weights:", self.weights)
            return self.weights<|MERGE_RESOLUTION|>--- conflicted
+++ resolved
@@ -63,16 +63,13 @@
                 "gemba_mqm": (-25.0, 0.0, False, False),
                 "bleu": (0.0, 1.0, False, False),
                 "chrf": (0.0, 100.0, False, False),
-<<<<<<< HEAD
                 "clipscore": (0, 100.0, False, False)
-=======
                 "meteor": (0.0, 1.0, False, False),
                 "rouge": (0.0, 1.0, False, False),
                 "rougewe": (0.0, 1.0, False, False),
                 "summaqa": (0.0, 1.0, False, False),
                 "bartscore": (0.0, 1.0, False, False),
                 # "datastats": (0.0, 1.0, False, False), # TODO not sure, hence commented out
->>>>>>> 38497c78
             }
             self.EPSILON = 1e-5
 
