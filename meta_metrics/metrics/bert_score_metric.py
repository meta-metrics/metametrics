from evaluate import load
from typing import List, Union
from meta_metrics.metrics.base_metric import BaseMetric

class BERTScoreMetric(BaseMetric):
    """
        args:
            metric_args (Dict): a dictionary of metric arguments
    """
    def __init__(self, model_name: str, model_metric: str, batch_size: int=8, nthreads: int=16, **kwargs):
        self.hf_metric = load("bertscore")
        self.model_name = model_name
        self.model_metric = "f1" if model_metric not in ["precision", "recall", "f1"] else model_metric
        self.batch_size = batch_size
        self.nthreads = nthreads

    def score(self, predictions: List[str], references: Union[None, List[List[str]]]=None, sources: Union[None, List[List[str]]]=None) -> List[float]:
        all_scores = []
        offset = 25000
        count = 0
        for i in range(0, len(predictions), offset):
            count += 1
            if count > 1:
                del self.hf_metric
                self.hf_metric = load("bertscore")
                
            print(f"offset: {i}")
            scores = self.hf_metric.compute(predictions=predictions[i:i+offset], references=references[i:i+offset], 
                                          model_type=self.model_name, batch_size=self.batch_size,
                                          nthreads=self.nthreads)[self.model_metric]
            all_scores = all_scores + scores
<<<<<<< HEAD
        return all_scores
            
=======
        return all_scores
>>>>>>> efd4691c
<|MERGE_RESOLUTION|>--- conflicted
+++ resolved
@@ -29,9 +29,4 @@
                                           model_type=self.model_name, batch_size=self.batch_size,
                                           nthreads=self.nthreads)[self.model_metric]
             all_scores = all_scores + scores
-<<<<<<< HEAD
         return all_scores
-            
-=======
-        return all_scores
->>>>>>> efd4691c
