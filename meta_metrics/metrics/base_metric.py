from typing import List, Union

class BaseMetric:
<<<<<<< HEAD
    def score(self, predictions:List[str], references:List[str], sources:List[str]=None) -> List[float]:
=======
    def score(self, predictions: List[str], references: List[str], sources: Union[None, List[str]]=None) -> List[float]:
>>>>>>> f9c8ed0a
        raise NotImplementedError()<|MERGE_RESOLUTION|>--- conflicted
+++ resolved
@@ -1,9 +1,5 @@
 from typing import List, Union
 
 class BaseMetric:
-<<<<<<< HEAD
-    def score(self, predictions:List[str], references:List[str], sources:List[str]=None) -> List[float]:
-=======
     def score(self, predictions: List[str], references: List[str], sources: Union[None, List[str]]=None) -> List[float]:
->>>>>>> f9c8ed0a
         raise NotImplementedError()