from .base_metric import BaseMetric
from .utils.metricx import *
from torch.utils.data import Dataset
from typing import Dict, List
import torch
import transformers

class MetricXDataset(Dataset):

    def __init__(self, sources, hypothesis, references):
        self.sources = sources
        self.hypothesis = hypothesis
        self.references = references

    def __getitem__(self, index):
        if self.sources != None:
            return self.predictions[index], self.references[index], self.source[index]
        else:
            return self.predictions[index], self.references[index]

    def __len__(self):
        return len(self.sources)

class MetricXMetric(BaseMetric):
    """
        args:
            metric_args (Dict): a dictionary of metric arguments
    """
    def __init__(self, metric_args:Dict):
        self.metric_args = metric_args

        self.reference_free = self.metric_args["is_qe"]
        self.tokenizer = transformers.AutoTokenizer.from_pretrained(self.metric_args["tokenizer_name"])
        self.model = MT5ForRegression.from_pretrained(self.metric_args["model_name"])

        if torch.cuda.is_available():
            device = torch.device("cuda")
            self.per_device_batch_size = self.metric_args["batch_size"] // torch.cuda.device_count()
        else:
            device = torch.device("cpu")
            self.per_device_batch_size = self.metric_args["batch_size"]

        self.model.to(device)
        self.model.eval()

        self.training_args = transformers.TrainingArguments(
            per_device_eval_batch_size=self.per_device_batch_size,
            dataloader_pin_memory=False,
        )

        self.trainer = transformers.Trainer(
            model=self.model,
            args=self.training_args,
        )

    def get_dataset(self, sources, hypothesis, references, max_input_length: int, device, is_qe: bool):
        """Gets the test dataset for prediction.

        If `is_qe` is true, the input data must have "hypothesis" and "source" fields.
        If it is false, there must be "hypothesis" and "reference" fields.

        Args:
            input_file: The path to the jsonl input file.
            tokenizer: The tokenizer to use.
            max_input_length: The maximum input sequence length.
            device: The ID of the device to put the PyTorch tensors on.
            is_qe: Indicates whether the metric is a QE metric or not.

        Returns:
            The dataset.
        """

        def _make_input(example):
            if is_qe:
                example["input"] = (
                    "candidate: "
                    + example["hypothesis"]
                    + " source: "
                    + example["source"]
                )
            else:
                example["input"] = (
                    "candidate: "
                    + example["hypothesis"]
                    + " reference: "
                    + example["reference"]
                )
            return example

        def _tokenize(example):
            return self.tokenizer(
                example["input"],
                max_length=max_input_length,
                truncation=True,
                padding=False,
            )

        def _remove_eos(example):
            example["input_ids"] = example["input_ids"][:-1]
            example["attention_mask"] = example["attention_mask"][:-1]
            return example

        ds = MetricXDataset(sources, hypothesis, references)
        ds = ds.map(_make_input)
        ds = ds.map(_tokenize)
        ds = ds.map(_remove_eos)
        ds.set_format(
            type="torch",
            columns=["input_ids", "attention_mask"],
            device=device,
            output_all_columns=True,
        )
        return ds

    def score(self, predictions:List[str], references:List[List[str]], sources:List[str]=None) -> List[float]:
        ds = self.get_dataset(
            sources,
            predictions,
            references,
            self.tokenizer,
            self.metric_args["max_input_length"],
            self.metric_args["device"],
            is_qe=self.reference_free
        )
  
<<<<<<< HEAD
        predictions, _, _ = self.trainer.predict(test_dataset=ds["test"])
        return predictions
=======
        predictions, _, _ = trainer.predict(test_dataset=ds["test"])


        with open(args.output_file, "w") as out:
            for pred, example in zip(predictions, ds["test"]):
                example["prediction"] = float(pred)
                del example["input"]
                del example["input_ids"]
                del example["attention_mask"]
                out.write(json.dumps(example) + "\n")


        
>>>>>>> 798f8ebf
<|MERGE_RESOLUTION|>--- conflicted
+++ resolved
@@ -122,22 +122,6 @@
             self.metric_args["device"],
             is_qe=self.reference_free
         )
-  
-<<<<<<< HEAD
+ 
         predictions, _, _ = self.trainer.predict(test_dataset=ds["test"])
-        return predictions
-=======
-        predictions, _, _ = trainer.predict(test_dataset=ds["test"])
-
-
-        with open(args.output_file, "w") as out:
-            for pred, example in zip(predictions, ds["test"]):
-                example["prediction"] = float(pred)
-                del example["input"]
-                del example["input_ids"]
-                del example["attention_mask"]
-                out.write(json.dumps(example) + "\n")
-
-
-        
->>>>>>> 798f8ebf
+        return predictions