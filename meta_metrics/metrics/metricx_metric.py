from meta_metrics.metrics.base_metric import BaseMetric
from meta_metrics.metrics.utils.metricx import *
import json
from torch.utils.data import Dataset
from typing import Dict, List, Union
<<<<<<< HEAD
import datasets
import os
=======
>>>>>>> 8e9e1cab
import torch
import transformers
import uuid


class MetricXMetric(BaseMetric):
    def __init__(self, is_qe: bool, tokenizer_name: str, model_name: str, batch_size: int,
<<<<<<< HEAD
                 max_input_length: int, bf16: bool, **kwargs):
        self.reference_free = is_qe
        self.tokenizer = transformers.AutoTokenizer.from_pretrained(tokenizer_name)
        self.bf16 = bf16
        if self.bf16:
            self.model = MT5ForRegression.from_pretrained(model_name, torch_dtype=torch.bfloat16)
        else:
            self.model = MT5ForRegression.from_pretrained(model_name)
=======
                 max_input_length: int, **kwargs):
        self.reference_free = is_qe
        self.tokenizer = transformers.AutoTokenizer.from_pretrained(tokenizer_name)
        self.model = MT5ForRegression.from_pretrained(model_name)
>>>>>>> 8e9e1cab
        self.max_input_length = max_input_length

        if torch.cuda.is_available():
            self.device = torch.device("cuda")
            self.per_device_batch_size = batch_size // torch.cuda.device_count()
        else:
            self.device = torch.device("cpu")
            self.per_device_batch_size = batch_size

        self.model.to(self.device)
        self.model.eval()

        self.training_args = transformers.TrainingArguments(
            per_device_eval_batch_size=self.per_device_batch_size,
            dataloader_pin_memory=False,
<<<<<<< HEAD
            output_dir=".",
            bf16=self.bf16,
=======
            # output_dir,
>>>>>>> 8e9e1cab
        )
        if self.per_device_batch_size == 1:
            self.trainer = transformers.Trainer(
                model=self.model,
                args=self.training_args,
            )
        else:
            data_collator = transformers.DataCollatorWithPadding(tokenizer=self.tokenizer, padding=True)
            self.trainer = transformers.Trainer(
                model=self.model,
                args=self.training_args,
                data_collator = data_collator
            )

<<<<<<< HEAD
=======
        self.trainer = transformers.Trainer(
            model=self.model,
            args=self.training_args,
        )

>>>>>>> 8e9e1cab
    def get_dataset(self, sources:Union[List[str], None], hypothesis:List[str], references:List[str]):
        """Gets the test dataset for prediction.

        If `is_qe` is true, the input data must have "hypothesis" and "source" fields.
        If it is false, there must be "hypothesis" and "reference" fields.

        Args:
            sources: a list of sources
            hypothesis: a list of hypothesis
            references: a list of gold references
            max_input_length: The maximum input sequence length.
            device: The ID of the device to put the PyTorch tensors on.
            is_qe: Indicates whether the metric is a QE metric or not.

        Returns:
            The dataset.
        """

        def _make_input(example):
            if self.reference_free:
                example["input"] = (
                    "candidate: "
                    + example["hypothesis"]
                    + " source: "
                    + example["source"]
                )
            else:
                example["input"] = (
                    "candidate: "
                    + example["hypothesis"]
                    + " reference: "
                    + example["reference"]
                )
            return example

        def _tokenize(example):
<<<<<<< HEAD
            if self.per_device_batch_size == 1:
                return self.tokenizer(
                    example["input"],
                    max_length=self.max_input_length,
                    truncation=True,
                    padding=False,
                )
            else:
                return self.tokenizer(
                    example["input"],
                    max_length=self.max_input_length,
                    truncation=True,
                    # padding=False,
                    padding='max_length',
                )
=======
            return self.tokenizer(
                example["input"],
                max_length=self.max_input_length,
                truncation=True,
                padding=False,
            )
>>>>>>> 8e9e1cab

        def _remove_eos(example):
            example["input_ids"] = example["input_ids"][:-1]
            example["attention_mask"] = example["attention_mask"][:-1]
            return example

        data_obj = []
        for i in range(len(hypothesis)):
            new_obj = {}
            if sources is not None:
                new_obj["source"] = sources[i]
            if hypothesis is not None:
                new_obj["hypothesis"] = hypothesis[i]
            if references is not None:
                new_obj["reference"] = references[i]
            data_obj.append(new_obj)

        input_file = str(uuid.uuid1()) + ".json"
        print(f"input file: {input_file}")
        with open(input_file, "w+") as f:
            f.write(json.dumps(data_obj) + "\n")

        ds = datasets.load_dataset("json", data_files={"test": input_file})
        ds = ds.map(_make_input)
        ds = ds.map(_tokenize)
        ds = ds.map(_remove_eos)
        ds.set_format(
            type="torch",
            columns=["input_ids", "attention_mask"],
            device=self.device,
            output_all_columns=True,
        )
        os.system(f"rm {input_file}")
        return ds

    def score(self, predictions:List[str], references: Union[None, List[List[str]]]=None, sources: Union[None, List[List[str]]]=None) -> List[float]:
        ds = self.get_dataset(
            sources,
            predictions,
            references,
        )
 
        predictions, _, _ = self.trainer.predict(test_dataset=ds["test"])
        return predictions<|MERGE_RESOLUTION|>--- conflicted
+++ resolved
@@ -3,11 +3,10 @@
 import json
 from torch.utils.data import Dataset
 from typing import Dict, List, Union
-<<<<<<< HEAD
+
 import datasets
 import os
-=======
->>>>>>> 8e9e1cab
+
 import torch
 import transformers
 import uuid
@@ -15,7 +14,6 @@
 
 class MetricXMetric(BaseMetric):
     def __init__(self, is_qe: bool, tokenizer_name: str, model_name: str, batch_size: int,
-<<<<<<< HEAD
                  max_input_length: int, bf16: bool, **kwargs):
         self.reference_free = is_qe
         self.tokenizer = transformers.AutoTokenizer.from_pretrained(tokenizer_name)
@@ -24,12 +22,7 @@
             self.model = MT5ForRegression.from_pretrained(model_name, torch_dtype=torch.bfloat16)
         else:
             self.model = MT5ForRegression.from_pretrained(model_name)
-=======
-                 max_input_length: int, **kwargs):
-        self.reference_free = is_qe
-        self.tokenizer = transformers.AutoTokenizer.from_pretrained(tokenizer_name)
-        self.model = MT5ForRegression.from_pretrained(model_name)
->>>>>>> 8e9e1cab
+
         self.max_input_length = max_input_length
 
         if torch.cuda.is_available():
@@ -45,12 +38,8 @@
         self.training_args = transformers.TrainingArguments(
             per_device_eval_batch_size=self.per_device_batch_size,
             dataloader_pin_memory=False,
-<<<<<<< HEAD
             output_dir=".",
             bf16=self.bf16,
-=======
-            # output_dir,
->>>>>>> 8e9e1cab
         )
         if self.per_device_batch_size == 1:
             self.trainer = transformers.Trainer(
@@ -65,14 +54,11 @@
                 data_collator = data_collator
             )
 
-<<<<<<< HEAD
-=======
         self.trainer = transformers.Trainer(
             model=self.model,
             args=self.training_args,
         )
 
->>>>>>> 8e9e1cab
     def get_dataset(self, sources:Union[List[str], None], hypothesis:List[str], references:List[str]):
         """Gets the test dataset for prediction.
 
@@ -109,7 +95,6 @@
             return example
 
         def _tokenize(example):
-<<<<<<< HEAD
             if self.per_device_batch_size == 1:
                 return self.tokenizer(
                     example["input"],
@@ -125,14 +110,6 @@
                     # padding=False,
                     padding='max_length',
                 )
-=======
-            return self.tokenizer(
-                example["input"],
-                max_length=self.max_input_length,
-                truncation=True,
-                padding=False,
-            )
->>>>>>> 8e9e1cab
 
         def _remove_eos(example):
             example["input_ids"] = example["input_ids"][:-1]
